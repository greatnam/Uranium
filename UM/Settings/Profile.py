# Copyright (c) 2015 Ultimaker B.V.
# Uranium is released under the terms of the AGPLv3 or higher.

import configparser
from copy import deepcopy
import io #For serialising the profile to strings.

from UM.Signal import Signal, SignalEmitter
from UM.Settings import SettingsError
from UM.Logger import Logger
from UM.Settings.Validators.ResultCodes import ResultCodes
from UM.SaveFile import SaveFile

from UM.i18n import i18nCatalog
catalog = i18nCatalog("uranium")

##  Provides a collection of setting values
#
#   The profile class handles setting values for "user" settings. User settings are settings
#   that can be adjusted by users, as opposed to machine settings which are mostly intrinsic
#   values of the machine, but which can optionally be overridden from MachineInstance.
#
#   The Profile class provides getters and setters for setting values, in addition to
#   serialization and deserialization methods. There are a couple of intrinsic properties for a
#   profile eg a name, which is used as a human-readable identifier and a read only property.
#   Read only profiles are profiles that should not be modified because they are read from system
#   locations that cannot be written to, for example /usr/share on Linux systems.
#
#   Each machine instance has a single "working profile" which has the current settings for this
#   machine instance. This working profile is different in that it can also stores the settings
#   of the profile(s) it was based on. This is done so settings can be reset to the value of the
#   profile the working profile was based on.
class Profile(SignalEmitter):
    ProfileVersion = 1

    ##  Constructor.
    def __init__(self, machine_manager, read_only = False):
        super().__init__()
        self._machine_manager = machine_manager
        self._changed_settings = {}

        # Default values for the settings stored in the profile
        self._changed_settings_defaults = {}

        # List of settings which were restored their inherited value, so the (profile) defaults don't apply anymore.
        # We do this because we want the default of the profile to be removable so inheritance can kick back in again.
        # We could also remove the setting from changed_setting_defaults, but this would making resetting back to
        # "profile default" impossible.
        self._disabled_settings_defaults = []

        self._name = catalog.i18nc("@label", "Current settings")
        self._type = None
        self._machine_type_id = None
        self._machine_variant_name = None
        self._machine_instance_name = None
        self._material_name = None
        self._read_only = read_only
        self._weight = 0
        self._dirty = True

        self._active_instance = None
        self._machine_manager.activeMachineInstanceChanged.connect(self._onActiveInstanceChanged)
        self._onActiveInstanceChanged()

    ##  Emitted when the name of the profile changes.
    nameChanged = Signal()

    ##  Retrieve the name of the profile.
    def getName(self):
        return self._name

    ##  Set the name of the profile.
    #
    #   \param name \type{string} The new name of the profile.
    def setName(self, name):
        old_name = None
        if self in self._machine_manager.getProfiles():
            #Only allow the current name of the profile if it is already in the list of profiles
            old_name = self._name
        name = self._machine_manager.makeUniqueProfileName(name, old_name)
        if name != self._name:
            self._name = name
            self.nameChanged.emit(self, old_name)

    ##  Set whether this profile should be considered a read only profile.
    def setReadOnly(self, read_only):
        self._read_only = read_only

    ##  Retrieve if this profile is a read only profile.
    def isReadOnly(self):
        return self._read_only

    ##  Set the type of this profile.
    def setType(self, type):
        self._type = type

    ##  Retrieve the type of this profile.
    def getType(self):
        return self._type

    ##  Retrieve the name of the machine type.
    def getMachineTypeId(self):
        return self._machine_type_id

    ##  Set the name of the machine type.
    def setMachineTypeId(self, machine_type):
        self._machine_type_id = machine_type

    ##  Retrieve the name of the machine variant.
    def getMachineVariantName(self):
        return self._machine_variant_name

    ##  Set the name of the machine type.
    def setMachineVariantName(self, machine_variant):
        self._machine_variant_name = machine_variant

    ##  Retrieve the name of the machine instance.
    def getMachineInstanceName(self):
        return self._machine_instance_name

    ##  Set the name of the machine type.
    def setMachineInstanceName(self, machine_instance):
        self._machine_instance_name = machine_instance

    ##  Retrieve the name of the material.
    def getMaterialName(self):
        return self._material_name

    ##  Set the name of the machine type.
    def setMaterialName(self, material):
        self._material_name = material

    ## Get the weight of the profile, used for sorting.
    def getWeight(self):
        return self._weight

    ## Set the weight of the profile, used for sorting.
    def setWeight(self, weight):
        self._weight = weight

    ##  Get whether the profile has unsaved changed.
    def hasUnsavedChanges(self):
        return self._dirty

    ##  Emitted whenever a setting value changes.
    #
    #   \param key \type{string} The key of the setting that changed.
    settingValueChanged = Signal()

    ##  Set a certain setting value.
    #
    #   \param key The key of the setting to set.
    #   \param value The new value of the setting.
    #   \param silent Make the call less verbose, used when loading profiles
    #
    #   \note If the setting is not a user-settable setting, this method will do nothing.
    def setSettingValue(self, key, value, silent = False):
        if not silent:
            Logger.log("d", "Setting value of %s to %s on profile %s", key, value, self._name)

        self._dirty = True

        if not self._active_instance:
            #Active profile is not yet set, so we can't check against machine definition or default values.
            #This happens when loading profiles on first start of Cura.
            self._changed_settings[key] = value
            return

        if not self._active_instance.getMachineDefinition().isUserSetting(key):
            Logger.log("w", "Tried to set value of non-user setting %s", key)
            return

        setting = self._active_instance.getMachineDefinition().getSetting(key)
        if not setting:
            return
        if not key in self._changed_settings_defaults and not self._type:
            #Note: partial profiles and profiles based that have stored default
            #values can have values that equal the default setting
            if value == setting.getDefaultValue() or value == str(setting.getDefaultValue()):
                if key in self._changed_settings:
                    del self._changed_settings[key]
                    self.settingValueChanged.emit(key)

                return
        if key in self._changed_settings and self._changed_settings[key] == value:
            return

        self._changed_settings[key] = value
        self.settingValueChanged.emit(key)

    ##  Get the value of a setting.
    #
    #   This method will retrieve the value of a setting. If the value has been set in the profile, it will
    #   return the value from the profile. If the value was not set, it will fall back to the active machine
    #   instance and call MachineInstance::getSettingValue().
    #
    #   \param key \type{string} The key of the setting to retrieve the value for.
    def getSettingValue(self, key):
        if not self._active_instance:
            self._onActiveInstanceChanged()
        if not self._active_instance:
            return None

        setting = self._active_instance.getMachineDefinition().getSetting(key)

        if not setting:
            return None

        if key in self._changed_settings:
            return setting.parseValue(self._changed_settings[key])

        return self._active_instance.getSettingValue(key)

    ##  Get a dictionary of all settings that have a value set in this profile.
    def getChangedSettings(self):
        return self._changed_settings

    ##  Set the dirty flag of this profile.
    #   If the profile is dirty, it is saved (regardless if the other tests think
    #   this should happen or not)
    def setDirty(self, dirty):
        self._dirty = dirty

    ##  Reset the settings that have a value set in this profile to a new set.
    def setChangedSettings(self, settings):
        self._changed_settings = settings
        self._dirty = True

    ##  Get a dictionary of all setting values.
    #
    #   \param kwargs Keyword arguments.
    #                 Possible values:
    #                 - include_machine \type{bool} Include machine settings.
    def getAllSettingValues(self, **kwargs):
        values = { }

        if not self._active_instance:
            self._onActiveInstanceChanged()

        if not self._active_instance:
            return values

        settings = self._active_instance.getMachineDefinition().getAllSettings(include_machine = kwargs.get("include_machine", False))

        for setting in settings:
            key = setting.getKey()

            if key in self._changed_settings:
                values[key] = setting.parseValue(self._changed_settings[key])
                continue

            if self._active_instance.hasMachineSettingValue(key):
                values[key] = self._active_instance.getMachineSettingValue(key)
                continue

            values[key] = setting.getDefaultValue(self)

        return values

    ##  Get a dictionary of all settings with changed values and their children.
    #
    #   Since children can have inheritance functions we need to recalculate the setting
    #   values based on the setting values from this profile.
    def getChangedSettingValues(self):
        values = {}

        if not self._active_instance:
            return values

        definition = self._active_instance.getMachineDefinition()

        for key, value in self._changed_settings.items():
            setting = definition.getSetting(key)
            if not setting:
                continue

            values[key] = setting.parseValue(value)

            for child in setting.getAllChildren():
                child_key = child.getKey()
                if child_key in self._changed_settings:
                    values[child_key] = child.parseValue(self._changed_settings[child_key])
                else:
                    values[child_key] = child.getDefaultValue(self)

        return values

    ##  Validate all settings and check if any setting has an error.
    def hasErrorValue(self):
        for key, value in self._changed_settings.items():
            setting = self._active_instance.getMachineDefinition().getSetting(key)
            if not setting:
                return False
            valid = setting.validate(setting.parseValue(value))
            if valid == ResultCodes.min_value_error or valid == ResultCodes.max_value_error or valid == ResultCodes.not_valid_error:
                Logger.log("w", "The setting %s has an invalid value of %s", key, value)
                return True

        return False

    ##  Check whether this profile has a value for a certain setting.
    #   /param key The key for the setting to check
    #   /param filter_defaults Don't include setting if its value equals the default setting for this profile
    def hasSettingValue(self, key, filter_defaults = False):
        if filter_defaults:
<<<<<<< HEAD
            if not key in self._changed_settings:
                return False
            if key in self._changed_settings_defaults:
                return self._changed_settings[key] != self._changed_settings_defaults[key]
            else:
                setting = self._active_instance.getMachineDefinition().getSetting(key)
                return setting.parseValue(self._changed_settings[key]) != setting.getDefaultValue()
=======
            if key in self._disabled_settings_defaults:
                return True
            return key in self._changed_settings and ( key not in self._changed_settings_defaults or self._changed_settings[key] != self._changed_settings_defaults[key])
>>>>>>> 5a8f442d
        else:
            return key in self._changed_settings

    ## Check whether this profile has any changed settings that are different from the default.
    def hasChangedSettings(self):
        if len(self._disabled_settings_defaults):
            return True
        for key in self._changed_settings:
            if self.hasSettingValue(key, filter_defaults = True):
                return True

<<<<<<< HEAD
    ## Check whether the value of a setting in this profile is unused because all settings that depend on it have a setting value
    def checkValueUnused(self, setting):
        if not setting:
            return True

        dependant_settings = setting.getRequiredBySettingKeys()
        if len(dependant_settings) < 1:
            return False
        for key in dependant_settings:
            if not self.hasSettingValue(key) and not self.checkValueUnused(self._active_instance.getMachineDefinition().getSetting(key)):
                return False
        return True
=======
    ## Force a setting value to be it's default. Regardless what the profile says
    def forceSettingValueToDefault(self, key):
        if key in self._changed_settings_defaults:
            self._disabled_settings_defaults.append(key)
        self._dirty = True
        del self._changed_settings[key]
        self.settingValueChanged.emit(key)
>>>>>>> 5a8f442d

    ##  Remove a setting value from this profile, resetting it to its default value.
    def resetSettingValue(self, key):
        if key in self._changed_settings_defaults and key not in self._disabled_settings_defaults:
            self._changed_settings[key] = self._changed_settings_defaults[key]
        else:
            if key in self._disabled_settings_defaults:
                self._disabled_settings_defaults.remove(key)
                self._changed_settings[key] = self._changed_settings_defaults[key]
                self.settingValueChanged.emit(key)
                return
            if key not in self._changed_settings:
                return
            del self._changed_settings[key]

        self.settingValueChanged.emit(key)

    ## Merge settings from another profile
    def mergeSettingsFrom(self, profile, reset = False):
        if reset:
            self._changed_settings = {}
            self._changed_settings_defaults = {}
            self._disabled_settings_defaults = []

        if not profile:
            return

        settings = profile.getChangedSettings()

        for key, value in settings.items():
            self._changed_settings[key] = value
            self._changed_settings_defaults[key] = value
        self._disabled_settings_defaults = deepcopy(profile.getDisabledSettingDefaults())
        self._dirty = True

    def getDisabledSettingDefaults(self):
        return self._disabled_settings_defaults

    ##  Load a serialised profile from a file.
    #
    #   The read is currently not atomic, only the write is. So this method
    #   assumes that there are no other processes than this Cura instance
    #   writing to the file. If there are, the ConfigParser will likely fail
    #   (but the file doesn't get corrupt).
    #   \param path The path to the file to load from.
    def loadFromFile(self, path):
        f = open(path) #Open file for reading.
        serialised = f.read()
        self.unserialise(serialised, path) #Unserialise the serialised contents that we found in that file.
        self._dirty = False

    ##  Load a serialized profile from a string.
    #
    #   The unserialised profile is saved in this instance.
    #   \param serialised A string containing the serialised form of the
    #   profile.
    #   \param origin A string representing the origin of this serialised
    #   string. This is only used when an error occurs.
    def unserialise(self, serialised, origin = "(unknown)"):
        stream = io.StringIO(serialised) #ConfigParser needs to read from a stream.
        parser = configparser.ConfigParser(interpolation = None)
        parser.readfp(stream)

        if not parser.has_section("general"):
            raise SettingsError.InvalidFileError(origin)

        if not parser.has_option("general", "version") or int(parser.get("general", "version")) != self.ProfileVersion:
            raise SettingsError.InvalidVersionError(origin)

        self._name = parser.get("general", "name")
        if "type" in parser["general"]:
            self._type = parser.get("general", "type")
        if "weight" in parser["general"]:
            self._weight = int(parser.get("general", "weight"))
        if "machine_type" in parser["general"]:
            self._machine_type_id = parser.get("general", "machine_type")
        if "machine_variant" in parser["general"]:
            self._machine_variant_name = parser.get("general", "machine_variant")
        if "machine_instance" in parser["general"]:
            self._machine_instance_name = parser.get("general", "machine_instance")
        if "material" in parser["general"]:
            self._material_name = parser.get("general", "material")
        elif self._type == "material" and "name" in parser["general"]:
            self._material_name = parser.get("general", "name")

        if parser.has_section("settings"):
            for key, value in parser["settings"].items():
                self.setSettingValue(key, value, silent = True)

        if parser.has_section("defaults"):
            self._changed_settings_defaults = {}
            for key, value in parser["defaults"].items():
                self._changed_settings_defaults[key] = value
        self._disabled_settings_defaults = []
        if parser.has_section("disabled_defaults"):
            disabled_defaults_string = parser.get("disabled_defaults", "values")
            for item in disabled_defaults_string.split(","):
                if item != "":
                    self._disabled_settings_defaults.append(item)

    ##  Store this profile in a file so it can be loaded later.
    #
    #   \param file The file to save the profile to.
    def saveToFile(self, file):
        serialised = self.serialise() #Serialise this profile instance to a string.
        try:
            with SaveFile(file, "wt", -1, "utf-8") as f: #Open the specified file.
                f.write(serialised)
        except Exception as e:
            Logger.log("e", "Failed to write profile to %s: %s", file, str(e))
            return str(e)

        self._dirty = False
        return None

    ##  Serialise this profile to a string.
    def serialise(self):
        stream = io.StringIO() #ConfigParser needs to write to a stream.
        parser = configparser.ConfigParser(interpolation = None)

        parser.add_section("general") #Write a general section.
        parser.set("general", "version", str(self.ProfileVersion))
        parser.set("general", "name", self._name)
        parser.set("general", "weight", str(self._weight))
        if self._type:
            parser.set("general", "type", self._type)
        if self._machine_type_id:
            parser.set("general", "machine_type", self._machine_type_id)
        if self._machine_variant_name:
            parser.set("general", "machine_variant", self._machine_variant_name)
        if self._machine_instance_name:
            parser.set("general", "machine_instance", self._machine_instance_name)
        if self._material_name and not self._type:
            parser.set("general", "material", self._material_name)

        parser.add_section("settings") #Write each changed setting in a settings section.
        for setting_key in self._changed_settings:
            parser.set("settings", setting_key , str(self._changed_settings[setting_key]))

        if len(self._changed_settings_defaults) > 0:
            parser.add_section("defaults") #Write each changed setting in a settings section.
            for setting_key in self._changed_settings_defaults:
                parser.set("defaults", setting_key , str(self._changed_settings_defaults[setting_key]))
            if len(self._disabled_settings_defaults) > 0:
                disabled_setting_string = ""
                parser.add_section("disabled_defaults")
                for item in self._disabled_settings_defaults:
                    disabled_setting_string += item + ","
                disabled_setting_string[:-1]
                parser.set("disabled_defaults", "values", disabled_setting_string)

        parser.write(stream) #Actually serialise it to the stream.
        return stream.getvalue()

    ##  Reimplemented deepcopy that makes sure we do not copy the machine instance.
    def __deepcopy__(self, memo):
        copy = Profile(self._machine_manager, self._read_only)

        copy._changed_settings = deepcopy(self._changed_settings, memo)
        copy.setName(self._name)
        copy.setWeight(self._weight)

        return copy

    # private:

    def _onActiveInstanceChanged(self):
        if self._active_instance:
            for category in self._active_instance.getMachineDefinition().getAllCategories():
                category.defaultValueChanged.disconnect(self._onDefaultValueChanged)

        self._active_instance = self._machine_manager.getActiveMachineInstance()

        if self._active_instance:
            for category in self._active_instance.getMachineDefinition().getAllCategories():
                category.defaultValueChanged.connect(self._onDefaultValueChanged)

    def _onDefaultValueChanged(self, setting):
        if setting.getKey() not in self._changed_settings:
            self.settingValueChanged.emit(setting.getKey())<|MERGE_RESOLUTION|>--- conflicted
+++ resolved
@@ -303,7 +303,6 @@
     #   /param filter_defaults Don't include setting if its value equals the default setting for this profile
     def hasSettingValue(self, key, filter_defaults = False):
         if filter_defaults:
-<<<<<<< HEAD
             if not key in self._changed_settings:
                 return False
             if key in self._changed_settings_defaults:
@@ -311,11 +310,6 @@
             else:
                 setting = self._active_instance.getMachineDefinition().getSetting(key)
                 return setting.parseValue(self._changed_settings[key]) != setting.getDefaultValue()
-=======
-            if key in self._disabled_settings_defaults:
-                return True
-            return key in self._changed_settings and ( key not in self._changed_settings_defaults or self._changed_settings[key] != self._changed_settings_defaults[key])
->>>>>>> 5a8f442d
         else:
             return key in self._changed_settings
 
@@ -327,7 +321,6 @@
             if self.hasSettingValue(key, filter_defaults = True):
                 return True
 
-<<<<<<< HEAD
     ## Check whether the value of a setting in this profile is unused because all settings that depend on it have a setting value
     def checkValueUnused(self, setting):
         if not setting:
@@ -340,7 +333,7 @@
             if not self.hasSettingValue(key) and not self.checkValueUnused(self._active_instance.getMachineDefinition().getSetting(key)):
                 return False
         return True
-=======
+
     ## Force a setting value to be it's default. Regardless what the profile says
     def forceSettingValueToDefault(self, key):
         if key in self._changed_settings_defaults:
@@ -348,7 +341,6 @@
         self._dirty = True
         del self._changed_settings[key]
         self.settingValueChanged.emit(key)
->>>>>>> 5a8f442d
 
     ##  Remove a setting value from this profile, resetting it to its default value.
     def resetSettingValue(self, key):
