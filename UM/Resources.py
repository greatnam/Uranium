--- conflicted
+++ resolved
@@ -497,11 +497,7 @@
         temp_dir_path = os.path.join(temp_root_dir_path, base_dir_name)
         # src -> temp -> dest
         try:
-<<<<<<< HEAD
-            shutil.copytree(src_path, temp_dir_path, ignore=shutil.ignore_patterns("*.log", "old"))
-=======
-            shutil.copytree(src_path, temp_dir_path, ignore = shutil.ignore_patterns("*.lock"))
->>>>>>> 2588bf12
+            shutil.copytree(src_path, temp_dir_path, ignore = shutil.ignore_patterns("*.lock", "*.log", "old"))
             # if the dest_path exist, it needs to be removed first
             if not os.path.exists(dest_path):
                 shutil.move(temp_dir_path, dest_path)
