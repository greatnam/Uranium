// Copyright (c) 2015 Ultimaker B.V.
// Uranium is released under the terms of the AGPLv3 or higher.

import QtQuick 2.1
import QtQuick.Controls 1.1
import QtQuick.Dialogs 1.2

import UM 1.1 as UM

ManagementPage
{
    id: base;

    title: catalog.i18nc("@title:tab", "Profiles");

    model: UM.ProfilesModel { addWorkingProfile: true }

    onAddObject: { var selectedProfile = UM.MachineManager.createProfile(); base.selectProfile(selectedProfile); }
    onRemoveObject: confirmDialog.open();
    onRenameObject: { renameDialog.open(); renameDialog.selectText(); }

    removeEnabled: currentItem != null ? !currentItem.readOnly : false;
    renameEnabled: currentItem != null ? !currentItem.readOnly : false;

    scrollviewCaption: catalog.i18nc("@label %1 is printer name","Printer: %1").arg(UM.MachineManager.activeMachineInstance)

    signal selectProfile(string name)
    onSelectProfile: {
        objectList.currentIndex = objectList.model.find("name", name);
    }

    Item {
        visible: base.currentItem != null
        anchors.fill: parent

        Label { id: profileName; text: base.currentItem ? base.currentItem.name : ""; font: UM.Theme.fonts.large; width: parent.width; }

        ScrollView {
            anchors.left: parent.left
            anchors.top: profileName.bottom
            anchors.topMargin: UM.Theme.sizes.default_margin.height
            anchors.right: parent.right
            anchors.bottom: parent.bottom

            Grid {
                id: containerGrid
                columns: 2
                spacing: UM.Theme.sizes.default_margin.width

                Label { text: catalog.i18nc("@label", "Profile type"); width: 155}
                Label { text: base.currentItem == null ? "" :
                              base.currentItem.id == -1 ? catalog.i18nc("@label", "Current settings") :
                              base.currentItem.readOnly ? catalog.i18nc("@label", "Starter profile (protected)") : catalog.i18nc("@label", "Custom profile"); }

                Column {
                    Repeater {
                            model: base.currentItem ? base.currentItem.settings : null
                            Label {
                                text: modelData.name.toString();
                                width: 155
                                elide: Text.ElideMiddle;
                            }
                    }
                }
                Column {
                    Repeater {
                            model: base.currentItem ? base.currentItem.settings : null
                            Label { text: modelData.value.toString(); }
                    }
                }
            }
        }
    }

    buttons: Row {
        Button
        {
            text: catalog.i18nc("@action:button", "Import");
            iconName: "document-import";
            onClicked: importDialog.open();
        }

        Button
        {
            text: catalog.i18nc("@action:button", "Export");
            iconName: "document-export";
            onClicked: exportDialog.open();
        }
    }

    Item
    {
        UM.I18nCatalog { id: catalog; name: "uranium"; }

        ConfirmRemoveDialog
        {
            id: confirmDialog;
            object: base.currentItem != null ? base.currentItem.name : "";
            onYes: base.model.removeProfile(base.currentItem.name);
        }
        RenameDialog
        {
            id: renameDialog;
            object: base.currentItem != null ? base.currentItem.name : "";
            onAccepted: base.model.renameProfile(base.currentItem.name, newName.trim());
        }
        MessageDialog
        {
            id: messageDialog
            title: catalog.i18nc("@window:title", "Import Profile");
            standardButtons: StandardButton.Ok
            modality: Qt.ApplicationModal
        }

        FileDialog
        {
            id: importDialog;
            title: catalog.i18nc("@title:window", "Import Profile");
            selectExisting: true;
            nameFilters: base.model.getFileNameFiltersRead()

            onAccepted:
            {
                var result = base.model.importProfile(fileUrl)
                messageDialog.text = result.message
                if(result.status == "ok")
                {
                    messageDialog.icon = StandardIcon.Information
                }
                else if(result.status == "duplicate")
                {
                    messageDialog.icon = StandardIcon.Warning
                }
                else
                {
                    messageDialog.icon = StandardIcon.Critical
                }
                messageDialog.open()
            }
        }

        FileDialog
        {
            id: exportDialog;
            title: catalog.i18nc("@title:window", "Export Profile");
            selectExisting: false;
            nameFilters: base.model.getFileNameFiltersWrite()

<<<<<<< HEAD
            onAccepted:
            {
                var result =  base.model.exportProfile(base.currentItem.name, fileUrl, selectedNameFilter)
                if(result.status == "error")
                {
                    messageDialog.icon = StandardIcon.Critical
                    messageDialog.text = result.message
                    messageDialog.open()
                }
                // else pop-up Message thing from python code
            }
=======
            onAccepted: base.model.exportProfile(base.currentItem.id, base.currentItem.name, fileUrl, selectedNameFilter)
>>>>>>> c985dab7
        }
    }
}<|MERGE_RESOLUTION|>--- conflicted
+++ resolved
@@ -146,7 +146,6 @@
             selectExisting: false;
             nameFilters: base.model.getFileNameFiltersWrite()
 
-<<<<<<< HEAD
             onAccepted:
             {
                 var result =  base.model.exportProfile(base.currentItem.name, fileUrl, selectedNameFilter)
@@ -158,9 +157,6 @@
                 }
                 // else pop-up Message thing from python code
             }
-=======
-            onAccepted: base.model.exportProfile(base.currentItem.id, base.currentItem.name, fileUrl, selectedNameFilter)
->>>>>>> c985dab7
         }
     }
 }