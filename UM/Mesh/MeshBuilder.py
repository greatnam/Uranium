--- conflicted
+++ resolved
@@ -210,11 +210,7 @@
             self._vertices = numpy.zeros((10, 3), dtype = numpy.float32)
 
         if len(self._vertices) == self._vertex_count:
-<<<<<<< HEAD
             self._vertices.resize((self._vertex_count * 2, 3), refcheck = False)  # Disabling refcheck allows PyCharm's debugger to use this array.
-=======
-            self._vertices.resize((self._vertex_count * 2, 3), refcheck = False)
->>>>>>> 8ed77a50
 
         self._vertices[self._vertex_count, 0] = x
         self._vertices[self._vertex_count, 1] = y
@@ -231,29 +227,18 @@
     def addVertexWithNormal(self, x, y, z, nx, ny, nz):
         if self._vertices is None:
             self._vertices = numpy.zeros((10, 3), dtype = numpy.float32)
-<<<<<<< HEAD
+
         if self._normals is None:  # Specific case, reserve vert count does not reserve size for normals
             self._normals = numpy.zeros((10, 3), dtype = numpy.float32)
 
         if len(self._vertices) == self._vertex_count:
             self._vertices.resize((self._vertex_count * 2, 3), refcheck = False)  # Disabling refcheck allows PyCharm's debugger to use this array.
-=======
-        if self._normals is None: #Specific case, reserve vert count does not reserve size for normals
-            self._normals = numpy.zeros((10, 3), dtype = numpy.float32)
-
-        if len(self._vertices) == self._vertex_count:
-            self._vertices.resize((self._vertex_count * 2, 3), refcheck = False)
->>>>>>> 8ed77a50
 
         if self._normals is None:
             self._normals = numpy.zeros((self._vertex_count, 3), dtype = numpy.float32)
 
         if len(self._normals) == self._vertex_count:
-<<<<<<< HEAD
             self._normals.resize((self._vertex_count * 2, 3), refcheck = False)  # Disabling refcheck allows PyCharm's debugger to use this array.
-=======
-            self._normals.resize((self._vertex_count * 2, 3), refcheck = False)
->>>>>>> 8ed77a50
 
         self._vertices[self._vertex_count, 0] = x
         self._vertices[self._vertex_count, 1] = y
@@ -278,11 +263,7 @@
             self._indices = numpy.zeros((10, 3), dtype = numpy.int32)
 
         if len(self._indices) == self._face_count:
-<<<<<<< HEAD
             self._indices.resize((self._face_count * 2, 3), refcheck = False)  # Disabling refcheck allows PyCharm's debugger to use this array.
-=======
-            self._indices.resize((self._face_count * 2, 3), refcheck = False)
->>>>>>> 8ed77a50
 
         self._indices[self._face_count, 0] = self._vertex_count
         self._indices[self._face_count, 1] = self._vertex_count + 1
@@ -320,11 +301,7 @@
             self._indices = numpy.zeros((10, 3), dtype = numpy.int32)
 
         if len(self._indices) == self._face_count:
-<<<<<<< HEAD
             self._indices.resize((self._face_count * 2, 3), refcheck = False)  # Disabling refcheck allows PyCharm's debugger to use this array.
-=======
-            self._indices.resize((self._face_count * 2, 3), refcheck = False)
->>>>>>> 8ed77a50
 
         self._indices[self._face_count, 0] = self._vertex_count
         self._indices[self._face_count, 1] = self._vertex_count + 1
@@ -344,11 +321,7 @@
             self._colors = numpy.zeros((10, 4), dtype = numpy.float32)
 
         if len(self._colors) < len(self._vertices):
-<<<<<<< HEAD
             self._colors.resize((len(self._vertices), 4), refcheck = False)  # Disabling refcheck enables PyCharm's debugger to use this array.
-=======
-            self._colors.resize((len(self._vertices), 4), refcheck = False)
->>>>>>> 8ed77a50
 
         self._colors[index, 0] = color.r
         self._colors[index, 1] = color.g
@@ -360,11 +333,7 @@
             self._uvs = numpy.zeros((10, 2), dtype = numpy.float32)
 
         if len(self._uvs) < len(self._vertices):
-<<<<<<< HEAD
             self._uvs.resize((len(self._vertices), 2), refcheck = False)  # Disabling refcheck enables PyCharm's debugger to use this array.
-=======
-            self._uvs.resize((len(self._vertices), 2), refcheck = False)
->>>>>>> 8ed77a50
 
         self._uvs[index, 0] = u
         self._uvs[index, 1] = v
